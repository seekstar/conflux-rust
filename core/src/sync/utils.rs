--- conflicted
+++ resolved
@@ -223,12 +223,7 @@
         pow.clone(),
         notifications.clone(),
         ConsensusExecutionConfiguration {
-<<<<<<< HEAD
-=======
-            anticone_penalty_ratio: tcr - 1,
-            base_reward_table_in_ucfx: vec![INITIAL_BASE_MINING_REWARD_IN_UCFX],
             executive_trace: false,
->>>>>>> d8967543
         },
         verification_config.clone(),
         NodeType::Archive,
