# 1.1.1

## Incompatible Changes
- CIP-37: Conflux to shift to base32 address format. The hex address format similar to Ethereum is deprecated in rpc interactions to full node.

## Improvements

- Reduce delay in logs pub-sub; now we send logs immediately after they become available.
- Implement Execution Trace functionality. It includes detailed call/create/return/internal_transfer events being triggered by a transfer. Inspecting the trace information will enable the applications like conflux-scan to be able to track all transfers of CFX accurately. 
<<<<<<< HEAD
- Support CIP-37 address format in `mining_author` configuration.
=======
- Include `networkId` in `cfx_getStatus` response.
>>>>>>> 538f09b1

# 1.1.0

## Incompatible changes

- CIP-38: Reduce the block base reward to 2 CFX from the epoch number 3,615,000.
- CIP-39: Blocks from the height 3,615,000 (included) are required to set the first element of their `custom` field in the header to `[1]`.

## Improvements
- Return the `custom` field in the block header for related RPCs (`cfx_getBlockByHash`, `cfx_getBlockByHashWithPivotAssumption`, `cfx_getBlockByEpochNumber`).<|MERGE_RESOLUTION|>--- conflicted
+++ resolved
@@ -7,11 +7,8 @@
 
 - Reduce delay in logs pub-sub; now we send logs immediately after they become available.
 - Implement Execution Trace functionality. It includes detailed call/create/return/internal_transfer events being triggered by a transfer. Inspecting the trace information will enable the applications like conflux-scan to be able to track all transfers of CFX accurately. 
-<<<<<<< HEAD
 - Support CIP-37 address format in `mining_author` configuration.
-=======
 - Include `networkId` in `cfx_getStatus` response.
->>>>>>> 538f09b1
 
 # 1.1.0
 
