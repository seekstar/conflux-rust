use std::{
    collections::{HashMap, VecDeque},
    fs::File,
    io::{BufRead, BufReader, BufWriter, Write},
    process::{self, Command},
    str::FromStr,
    sync::{
        atomic::{AtomicBool, AtomicU64, Ordering},
        Arc,
    },
    time::{Duration, Instant},
};

use clap::{App, Arg};
use ctrlc::CtrlC;
use parking_lot::{Mutex, MutexGuard};
use rustc_hex::FromHex;
use serde::Deserialize;
use threadpool::ThreadPool;

use cfx_parameters::{
    consensus::{GENESIS_GAS_LIMIT, ONE_CFX_IN_DRIP},
    consensus_internal::{
        GENESIS_TOKEN_COUNT_IN_CFX, TWO_YEAR_UNLOCK_TOKEN_COUNT_IN_CFX,
    },
};
use cfx_state::{
<<<<<<< HEAD
    state_trait::{StateOpsTxTrait, StateOpsTrait},
=======
    state_trait::{StateOpsTrait, StateTrait},
>>>>>>> ae11cb58
    CleanupMode,
};
use cfx_statedb::StateDb;
use cfx_storage::{StateIndex, StorageManager, StorageManagerTrait};
use cfx_types::{address_util::AddressUtil, Address, H256, U256};
use cfxcore::{
    executive::{
        contract_address, ExecutionOutcome, Executive, TransactOptions,
    },
    machine::{new_machine_with_builtin, Machine},
    pow::PowComputer,
    spec::genesis::{
        execute_genesis_transaction, initialize_internal_contract_accounts,
        GENESIS_ACCOUNT_ADDRESS_STR, GENESIS_TRANSACTION_CREATE_CREATE2FACTORY,
        GENESIS_TRANSACTION_CREATE_FUND_POOL,
        GENESIS_TRANSACTION_CREATE_GENESIS_TOKEN_MANAGER_FOUR_YEAR_UNLOCK,
        GENESIS_TRANSACTION_CREATE_GENESIS_TOKEN_MANAGER_TWO_YEAR_UNLOCK,
        GENESIS_TRANSACTION_DATA_STR,
    },
    state::State,
    verification::{compute_receipts_root, compute_transaction_root},
    vm::{CreateContractAddress, Env},
    vm_factory::VmFactory,
    BlockDataManager, WORKER_COMPUTATION_PARALLELISM,
};
use primitives::{
    Action, Block, BlockHeaderBuilder, BlockReceipts, SignedTransaction,
    Transaction,
};

use client::configuration::Configuration;

const GENESIS_VERSION: &str = "1949000000000000000000000000000000001001";

extern crate serde_json;

#[derive(Deserialize)]
struct BlockTrace {
    transactions: Vec<SignedTransaction>,
    env: Env,
}
#[allow(dead_code)]
#[derive(Deserialize)]
struct EpochTrace {
    epoch_hash: H256,
    block_traces: Vec<BlockTrace>,
    rewards: Vec<(Address, U256)>,
    new_mint: U256,
    burnt_fee: U256,
}

struct PerfExecInfo {
    transaction_executed_total: usize,
    old_height: u64,
    new_height: u64,
}

fn main() {
    let arg_matches = App::new("Conflux transaction replayer")
        .arg(
            Arg::with_name("data-dir")
                .short("d")
                .long("--data-dir")
                .value_name("DIR")
                .help("The directory which stores trace.txt and mined.txt")
                .takes_value(true)
                .default_value("."),
        )
        .arg(
            Arg::with_name("commit-interval")
                .short("i")
                .long("commit-interval")
                .value_name("commit-interval")
                .help("Commit every <commit-interval> transactions")
                .takes_value(true),
        )
        .arg(
            Arg::with_name("perf-log")
                .long("perf-log")
                .value_name("perf-log")
                .help("Path to save perf log")
                .takes_value(true)
                .default_value("perf-log.txt"),
        )
        .arg(
            Arg::with_name("start-epoch")
                .long("start-epoch")
                .value_name("start-epoch")
                .help(
                    "The epoch number before the first epoch number to replay",
                )
                .takes_value(true),
        )
        .arg(
            Arg::with_name("epoch-to-execute")
                .long("epoch-to-execute")
                .value_name("epoch-to-execute")
                .help("The number of epochs to execute")
                .takes_value(true),
        )
        .get_matches();
    let mut conf = Configuration::parse(&arg_matches).unwrap();
    conf.raw_conf.chain_id = Some(1029);
    let dir = arg_matches.value_of("data-dir").unwrap();
    let commit_interval = arg_matches
        .value_of("commit-interval")
        .map(|x| x.parse::<usize>().unwrap());
    let perf_log_path = arg_matches.value_of("perf-log").unwrap();
    let trace_path = format!("{}/trace.txt", dir);
    let address_path = format!("{}/address.txt", dir);
    let trace_file = File::open(trace_path).unwrap();
    let trace_reader = BufReader::new(trace_file);
    let perf_log_file = File::create(perf_log_path).unwrap();
    let perf_log_writer = Arc::new(Mutex::new(BufWriter::new(perf_log_file)));

    let addresses = read_addresses(&address_path);

    let mut transaction_executed: usize = 0;
    let mut transact_time = Duration::from_secs(0);
    let mut commit_time = Duration::from_secs(0);

    let mut height;
    let mut epoch_hash;
    let (data_man_ori, _, _, _) = open_db(&conf);
    conf.raw_conf.conflux_data_dir = "./replay_data".into();
    let (data_man_replay, mut state, machine) = if let Some(start_epoch) =
        arg_matches.value_of("start-epoch")
    {
        let (data_man_replay, _, _, machine) = open_db(&conf);
        height = start_epoch.parse().unwrap();
        epoch_hash = data_man_replay
            .executed_epoch_set_hashes_from_db(height)
            .unwrap()
            .last()
            .unwrap()
            .clone();
        let state = next_state_from_db(&data_man_replay, &epoch_hash, height);
        (data_man_replay, state, machine)
    } else {
        remove_dir_content(&conf.raw_conf.conflux_data_dir);
        let (data_man_replay, _, genesis_block, machine) = open_db(&conf);
        height = 0;
        epoch_hash = genesis_block.hash();
        let state = next_state(&data_man_replay, &epoch_hash, height);
        (data_man_replay, state, machine)
    };
    let mut last_committed_height = height;
    height += 1;
    let mut new_height = height;

    let epoch_to_execute = Arc::new(AtomicU64::new(
        match arg_matches.value_of("epoch-to-execute") {
            Some(s) => s.parse().unwrap(),
            None => u64::MAX,
        },
    ));

    let mut not_executed_drop_cnt = 0;
    let mut not_executed_to_reconsider_packing_cnt = 0;
    let mut execution_error_bump_nonce_cnt = 0;
    let mut finished_cnt = 0;

    const DELETE_COMMITMENT_DELAY: usize = 100000;
    let mut prev_epoches = VecDeque::with_capacity(DELETE_COMMITMENT_DELAY);

    let mut trace_lines = trace_reader.lines().peekable();
    if let Some(Ok(line)) = trace_lines.peek() {
        let epoch_trace = serde_json::from_str::<EpochTrace>(&line).unwrap();
        let mut h = epoch_trace.block_traces.last().unwrap().env.epoch_height;
        if h > height {
            eprintln!("Incomplete trace: Trace of epoch {} not found", height);
            return;
        }
        if h < height {
            println!("Skipping {} epoches in trace", height - h);
            while h < height {
                trace_lines.next();
                h += 1;
            }
        }
    }

    let perf_exec_info = Arc::new(Mutex::new(PerfExecInfo {
        transaction_executed_total: 0,
        old_height: height,
        new_height,
    }));
    let perf_info_printer_canceller = Arc::new(AtomicBool::new(false));
    let perf_info_printer_canceller_cloned =
        perf_info_printer_canceller.clone();
    let perf_log_writer_cloned = perf_log_writer.clone();
    let perf_exec_info_cloned = perf_exec_info.clone();
    let perf_info_printer = std::thread::spawn(move || {
        print_perf_info(
            perf_info_printer_canceller_cloned,
            perf_log_writer_cloned,
            perf_exec_info_cloned,
        )
    });

    fn handle_epoch(
        state: &mut State, data_man_replay: &BlockDataManager,
        epoch_hash: &mut H256, commit_time: &mut Duration, height: u64,
        new_height: &mut u64, last_committed_height: &mut u64,
        prev_epoches: &mut VecDeque<H256>,
        perf_exec_info: &Arc<Mutex<PerfExecInfo>>,
    )
    {
        *epoch_hash = H256::random();
        commit_state(state, data_man_replay, epoch_hash, commit_time);
        *state = next_state(data_man_replay, epoch_hash, *new_height);
        if prev_epoches.len() == DELETE_COMMITMENT_DELAY {
            data_man_replay.remove_epoch_execution_commitment(
                &prev_epoches.pop_front().unwrap(),
            );
        }
        prev_epoches.push_back(*epoch_hash);
        data_man_replay.insert_executed_epoch_set_hashes_to_db(
            *new_height,
            &vec![*epoch_hash],
        );
        *last_committed_height = height;
        // if check_state(&data_man_replay, &epoch_hash, &data_man_ori, height,
        // &addresses) {     return;
        // }
        if *new_height % 2000 == 0 {
            let keep = 2000 * 50;
            if *new_height > keep {
                cleanup_snapshots(data_man_replay, *new_height - keep);
            }
        }
        *new_height += 1;
        perf_exec_info.lock().new_height += 1;
    }

    let epoch_to_execute_cloned = epoch_to_execute.clone();
    CtrlC::set_handler(move || {
        let v = epoch_to_execute_cloned.as_ref();
        v.store(0, Ordering::Relaxed);
    });
    for line in trace_lines {
        let line = line.unwrap();
        if line.len() == 0 {
            break;
        }
        if let Err(0) = epoch_to_execute.as_ref().fetch_update(
            Ordering::Relaxed,
            Ordering::Relaxed,
            |x| {
                if x == 0 || x == u64::MAX {
                    None
                } else {
                    Some(x - 1)
                }
            },
        ) {
            break;
        }
        let epoch_trace = serde_json::from_str::<EpochTrace>(&line).unwrap();
        for block_trace in epoch_trace.block_traces {
            let spec = machine.spec(block_trace.env.number);
            state.bump_block_number_accumulate_interest();
            initialize_internal_contract_accounts(
                &mut state,
                machine
                    .internal_contracts()
                    .initialized_at(block_trace.env.number),
                spec.contract_start_nonce,
            );
            for transaction in block_trace.transactions {
                let now = Instant::now();
                let exe_res = Executive::new(
                    &mut state,
                    &block_trace.env,
                    machine.as_ref(),
                    &spec,
                )
                .transact(&transaction, TransactOptions::with_no_tracing());
                transact_time += now.elapsed();
                let exe_res = exe_res.unwrap();
                match exe_res {
                    ExecutionOutcome::NotExecutedDrop(_) => {
                        not_executed_drop_cnt += 1;
                    }
                    ExecutionOutcome::NotExecutedToReconsiderPacking(_) => {
                        not_executed_to_reconsider_packing_cnt += 1;
                    }
                    ExecutionOutcome::ExecutionErrorBumpNonce(_, _) => {
                        execution_error_bump_nonce_cnt += 1;
                    }
                    ExecutionOutcome::Finished(_) => {
                        finished_cnt += 1;
                    }
                }
                perf_exec_info.lock().transaction_executed_total += 1;
                if let Some(commit_interval) = commit_interval {
                    transaction_executed += 1;
                    if transaction_executed == commit_interval {
                        transaction_executed = 0;
                        handle_epoch(
                            &mut state,
                            &data_man_replay,
                            &mut epoch_hash,
                            &mut commit_time,
                            height,
                            &mut new_height,
                            &mut last_committed_height,
                            &mut prev_epoches,
                            &perf_exec_info,
                        );
                    }
                }
            }
        }
        let mut merged_rewards = HashMap::new();
        for reward in epoch_trace.rewards {
            *merged_rewards.entry(reward.0).or_insert(U256::from(0)) +=
                reward.1;
        }
        for (address, reward) in merged_rewards {
            state
                .add_balance(
                    &address,
                    &reward,
                    CleanupMode::ForceCreate,
                    U256::zero(),
                )
                .unwrap();
        }
        if epoch_trace.new_mint > epoch_trace.burnt_fee {
            state
                .add_total_issued(epoch_trace.new_mint - epoch_trace.burnt_fee);
        } else {
            state.subtract_total_issued(
                epoch_trace.burnt_fee - epoch_trace.new_mint,
            );
        }
        if commit_interval == None {
            handle_epoch(
                &mut state,
                &data_man_replay,
                &mut epoch_hash,
                &mut commit_time,
                height,
                &mut new_height,
                &mut last_committed_height,
                &mut prev_epoches,
                &perf_exec_info,
            );
        }
        height += 1;
        perf_exec_info.lock().old_height += 1;
    }
    height -= 1;
    perf_exec_info.lock().old_height -= 1;

    perf_info_printer_canceller.store(true, Ordering::Relaxed);
    perf_info_printer.join().unwrap();

    println!(
        "old_height: {}\n\
         new_height: {}\n\
         NotExecutedDrop: {}\n\
         NotExecutedToReconsiderPacking: {}\n\
         ExecutionErrorBumpNonce: {}\n\
         Finished: {}",
        height,
        new_height,
        not_executed_drop_cnt,
        not_executed_to_reconsider_packing_cnt,
        execution_error_bump_nonce_cnt,
        finished_cnt
    );
    println!(
        "transact_time: {} ms\n\
         commit_time: {} ms",
        transact_time.as_millis(),
        commit_time.as_millis()
    );

    if last_committed_height < height || transaction_executed > 0 {
        epoch_hash = H256::random();
        commit_state(
            &mut state,
            &data_man_replay,
            &epoch_hash,
            &mut commit_time,
        );
    }
    check_state(
        &data_man_replay,
        &epoch_hash,
        &data_man_ori,
        height,
        &addresses,
    );
}

fn print_perf_item(writer: &mut MutexGuard<BufWriter<File>>, item: &str) {
    write!(writer, "{}", item).unwrap();
    print!("{}", item);
}
fn divide_with_one_space(s: &str) -> String {
    let mut s = s.trim().split_whitespace();
    let mut ret = String::new();
    while let Some(v) = s.next() {
        ret += v;
        ret += " ";
    }
    ret.pop(); // Returns None if empty
    ret
}
fn iostat_to_print() -> std::io::Result<String> {
    let cmd = "df replay_data | tail -n1 | awk '{print $1}' | sed 's,/dev/,,g' | sed 's,[1-9]*$,,g'";
    let output = Command::new("bash").arg("-c").arg(cmd).output()?;
    let dev_name = String::from_utf8(output.stdout).unwrap();
    let mut cmd = "iostat 1 2 | grep ".to_string();
    cmd += dev_name.trim();
    cmd += " | tail -n 1";
    let output = Command::new("bash").arg("-c").arg(cmd).output()?;
    Ok(divide_with_one_space(
        String::from_utf8(output.stdout).unwrap().trim(),
    ))
}
fn time_to_print() -> std::io::Result<String> {
    let mut cmd = "cat /proc/".to_string();
    cmd += &process::id().to_string();
    cmd += &"/stat | awk '{print $14,$15,$16,$17}'".to_string();
    let output = Command::new("bash").arg("-c").arg(&cmd).output()?;
    Ok(String::from_utf8(output.stdout).unwrap().trim().to_string())
}
fn cpu_mem() -> std::io::Result<String> {
    let output = Command::new("ps")
        .arg("-q")
        .arg(process::id().to_string())
        .arg("-o")
        .arg("%cpu,%mem")
        .output()?;
    let out = String::from_utf8(output.stdout).unwrap();
    let mut lines = out.lines();
    lines.next().unwrap(); // Ignore
    Ok(lines.next().unwrap().to_string())
}
fn print_perf_info_once(
    writer: &mut MutexGuard<BufWriter<File>>,
    perf_exec_info: &Arc<Mutex<PerfExecInfo>>, start_time: &Instant,
    iostat_out: String,
) -> std::io::Result<()>
{
    let perf_exec_info = perf_exec_info.lock();
    print_perf_item(writer, &format!("{} ", start_time.elapsed().as_millis()));
    print_perf_item(writer, &format!("{} ", perf_exec_info.old_height));
    print_perf_item(writer, &format!("{} ", perf_exec_info.new_height));
    print_perf_item(
        writer,
        &format!("{} ", perf_exec_info.transaction_executed_total),
    );
    print_perf_item(writer, &(iostat_out + " "));
    print_perf_item(writer, &(time_to_print()? + " "));
    print_perf_item(writer, &cpu_mem()?);
    print_perf_item(writer, "\n");
    Ok(())
}
fn print_perf_info(
    cancelled: Arc<AtomicBool>, perf_log_writer: Arc<Mutex<BufWriter<File>>>,
    perf_exec_info: Arc<Mutex<PerfExecInfo>>,
)
{
    let start_time = Instant::now();
    print_perf_item(
        &mut perf_log_writer.lock(),
        "Time(ms) old_height new_height tx-exe \
         device iops kB_read/s kB_wrtn/s kB_read kB_wrtn \
         utime stime cutime cstime \
         %cpu %mem\n",
    );
    loop {
        if cancelled.load(Ordering::Relaxed) {
            break;
        }
        let iostat_out = iostat_to_print();
        let mut writer = perf_log_writer.lock();
        match iostat_out {
            Ok(iostat_out) => {
                if let Err(err) = print_perf_info_once(
                    &mut writer,
                    &perf_exec_info,
                    &start_time,
                    iostat_out,
                ) {
                    print_perf_item(&mut writer, &err.to_string());
                }
            }
            Err(err) => {
                print_perf_item(&mut writer, &err.to_string());
            }
        }
    }
}

fn open_db(
    conf: &Configuration,
) -> (BlockDataManager, State, Block, Arc<Machine>) {
    let storage_manager = Arc::new(
        StorageManager::new(conf.storage_config())
            .expect("Failed to initialize storage."),
    );
    let vm = VmFactory::new(1024 * 32);
    let machine = Arc::new(new_machine_with_builtin(conf.common_params(), vm));
    let (genesis_block, state) = genesis_state(
        &storage_manager,
        Address::from_str(GENESIS_VERSION).unwrap(),
        U256::zero(),
        machine.clone(),
        conf.raw_conf.execute_genesis, /* need_to_execute */
        conf.raw_conf.chain_id,
    );

    let worker_thread_pool = Arc::new(Mutex::new(ThreadPool::with_name(
        "Tx Recover".into(),
        WORKER_COMPUTATION_PARALLELISM,
    )));
    let (db_path, db_config) = conf.db_config();
    let ledger_db = db::open_database(db_path.to_str().unwrap(), &db_config)
        .map_err(|e| format!("Failed to open database {:?}", e))
        .unwrap();
    let pow_config = conf.pow_config();
    let pow = Arc::new(PowComputer::new(pow_config.use_octopus()));

    let data_man = BlockDataManager::new(
        conf.cache_config(),
        Arc::new(genesis_block.clone()),
        ledger_db.clone(),
        storage_manager,
        worker_thread_pool,
        conf.data_mananger_config(),
        pow.clone(),
    );
    (data_man, state, genesis_block, machine)
}

fn get_state_no_commit_by_epoch_hash(
    data_man: &BlockDataManager, epoch_hash: &H256,
) -> State {
    State::new(StateDb::new(
        data_man
            .storage_manager
            .get_state_no_commit(
                data_man.get_state_readonly_index(epoch_hash).unwrap(),
                false,
            )
            .unwrap()
            .unwrap(),
    ))
    .unwrap()
}

fn check_state(
    data_man_replay: &BlockDataManager, epoch_hash_replay: &H256,
    data_man_ori: &BlockDataManager, epoch_height: u64,
    addresses: &Vec<Address>,
) -> bool
{
    let state_replay =
        get_state_no_commit_by_epoch_hash(data_man_replay, epoch_hash_replay);
    let epoch_hashes = data_man_ori
        .executed_epoch_set_hashes_from_db(epoch_height)
        .unwrap();
    let epoch_id = epoch_hashes.last().unwrap();
    let state_ori = get_state_no_commit_by_epoch_hash(data_man_ori, &epoch_id);

    let mut wrong = false;
    for address in addresses {
        let ori_balance = state_ori.balance(address).unwrap();
        let cur_balance = state_replay.balance(address).unwrap();
        if ori_balance != cur_balance {
            println!("Error: epoch_height {}, address {:x}: ori_balance = {}, cur_balance = {}",
                epoch_height, address, ori_balance, cur_balance);
            wrong = true;
        } else {
            // println!("{} good", address);
        }
    }
    return wrong;
}

fn commit_state(
    state: &mut State, data_man: &BlockDataManager, epoch_hash: &H256,
    commit_time: &mut Duration,
)
{
    let now = Instant::now();
    let state_root = state.commit(epoch_hash.clone(), None).unwrap();
    data_man.insert_epoch_execution_commitment(
        epoch_hash.clone(),
        state_root,
        H256::zero(),
        H256::zero(),
    );
    *commit_time += now.elapsed();
}

fn next_state_from_db(
    data_man: &BlockDataManager, epoch_hash: &H256, height: u64,
) -> State {
    State::new(StateDb::new(
        data_man
            .storage_manager
            .get_state_for_next_epoch(StateIndex::new_for_next_epoch(
                epoch_hash,
                &data_man
                    .load_epoch_execution_commitment_from_db(epoch_hash)
                    .unwrap()
                    .state_root_with_aux_info,
                height,
                data_man.get_snapshot_epoch_count(),
            ))
            .unwrap()
            .unwrap(),
    ))
    .unwrap()
}

fn next_state(
    data_man: &BlockDataManager, epoch_hash: &H256, height: u64,
) -> State {
    State::new(StateDb::new(
        data_man
            .storage_manager
            .get_state_for_next_epoch(StateIndex::new_for_next_epoch(
                epoch_hash,
                &data_man
                    .get_epoch_execution_commitment(epoch_hash)
                    .unwrap()
                    .state_root_with_aux_info,
                height,
                data_man.get_snapshot_epoch_count(),
            ))
            .unwrap()
            .unwrap(),
    ))
    .unwrap()
}

fn cleanup_snapshots(data_man: &BlockDataManager, height_keep: u64) {
    let storage = data_man.storage_manager.get_storage_manager();
    let mut old_pivot_snapshot_infos_to_remove = Vec::new();
    let mut old_pivot_snapshots_to_remove = Vec::new();
    {
        let current_snapshots = storage.current_snapshots.read();
        for snapshot_info in current_snapshots.iter() {
            let snapshot_epoch_id = snapshot_info.get_snapshot_epoch_id();
            if snapshot_info.height < height_keep {
                old_pivot_snapshot_infos_to_remove
                    .push(snapshot_epoch_id.clone());
                old_pivot_snapshots_to_remove.push(snapshot_epoch_id.clone());
            }
        }
    }
    storage
        .remove_snapshots(
            &old_pivot_snapshots_to_remove,
            &Vec::new(),
            &old_pivot_snapshot_infos_to_remove.drain(..).collect(),
        )
        .unwrap();
}

fn genesis_state(
    storage_manager: &Arc<StorageManager>, test_net_version: Address,
    initial_difficulty: U256, machine: Arc<Machine>, need_to_execute: bool,
    genesis_chain_id: Option<u32>,
) -> (Block, State)
{
    let mut state =
        State::new(StateDb::new(storage_manager.get_state_for_genesis_write()))
            .expect("Failed to initialize state");

    let mut genesis_block_author = test_net_version;
    genesis_block_author.set_user_account_type_bits();

    initialize_internal_contract_accounts(
        &mut state,
        machine.internal_contracts().initialized_at_genesis(),
        machine.spec(0).contract_start_nonce,
    );

    let genesis_account_address =
        GENESIS_ACCOUNT_ADDRESS_STR.parse::<Address>().unwrap();

    let genesis_token_count =
        U256::from(GENESIS_TOKEN_COUNT_IN_CFX) * U256::from(ONE_CFX_IN_DRIP);
    state.add_total_issued(genesis_token_count);
    let two_year_unlock_token_count =
        U256::from(TWO_YEAR_UNLOCK_TOKEN_COUNT_IN_CFX)
            * U256::from(ONE_CFX_IN_DRIP);
    let four_year_unlock_token_count =
        genesis_token_count - two_year_unlock_token_count;

    let genesis_account_init_balance =
        U256::from(ONE_CFX_IN_DRIP) * 100 + genesis_token_count;
    state
        .add_balance(
            &genesis_account_address,
            &genesis_account_init_balance,
            CleanupMode::NoEmpty,
            /* account_start_nonce = */ U256::zero(),
        )
        .unwrap();

    let genesis_chain_id = genesis_chain_id.unwrap_or(0);
    let mut genesis_transaction = Transaction::default();
    genesis_transaction.data = GENESIS_TRANSACTION_DATA_STR.as_bytes().into();
    genesis_transaction.action = Action::Call(Default::default());
    genesis_transaction.chain_id = genesis_chain_id;

    let mut create_create2factory_transaction = Transaction::default();
    create_create2factory_transaction.nonce = 0.into();
    create_create2factory_transaction.data =
        GENESIS_TRANSACTION_CREATE_CREATE2FACTORY
            .from_hex()
            .unwrap();
    create_create2factory_transaction.action = Action::Create;
    create_create2factory_transaction.chain_id = genesis_chain_id;
    create_create2factory_transaction.gas = 300000.into();
    create_create2factory_transaction.gas_price = 1.into();
    create_create2factory_transaction.storage_limit = 512;

    let mut create_genesis_token_manager_two_year_unlock_transaction =
        Transaction::default();
    create_genesis_token_manager_two_year_unlock_transaction.nonce = 1.into();
    create_genesis_token_manager_two_year_unlock_transaction.data =
        GENESIS_TRANSACTION_CREATE_GENESIS_TOKEN_MANAGER_TWO_YEAR_UNLOCK
            .from_hex()
            .unwrap();
    create_genesis_token_manager_two_year_unlock_transaction.value =
        two_year_unlock_token_count;
    create_genesis_token_manager_two_year_unlock_transaction.action =
        Action::Create;
    create_genesis_token_manager_two_year_unlock_transaction.chain_id =
        genesis_chain_id;
    create_genesis_token_manager_two_year_unlock_transaction.gas =
        2800000.into();
    create_genesis_token_manager_two_year_unlock_transaction.gas_price =
        1.into();
    create_genesis_token_manager_two_year_unlock_transaction.storage_limit =
        16000;

    let mut create_genesis_token_manager_four_year_unlock_transaction =
        Transaction::default();
    create_genesis_token_manager_four_year_unlock_transaction.nonce = 2.into();
    create_genesis_token_manager_four_year_unlock_transaction.data =
        GENESIS_TRANSACTION_CREATE_GENESIS_TOKEN_MANAGER_FOUR_YEAR_UNLOCK
            .from_hex()
            .unwrap();
    create_genesis_token_manager_four_year_unlock_transaction.value =
        four_year_unlock_token_count;
    create_genesis_token_manager_four_year_unlock_transaction.action =
        Action::Create;
    create_genesis_token_manager_four_year_unlock_transaction.chain_id =
        genesis_chain_id;
    create_genesis_token_manager_four_year_unlock_transaction.gas =
        5000000.into();
    create_genesis_token_manager_four_year_unlock_transaction.gas_price =
        1.into();
    create_genesis_token_manager_four_year_unlock_transaction.storage_limit =
        32000;

    let mut create_genesis_investor_fund_transaction = Transaction::default();
    create_genesis_investor_fund_transaction.nonce = 3.into();
    create_genesis_investor_fund_transaction.data =
        GENESIS_TRANSACTION_CREATE_FUND_POOL.from_hex().unwrap();
    create_genesis_investor_fund_transaction.action = Action::Create;
    create_genesis_investor_fund_transaction.chain_id = genesis_chain_id;
    create_genesis_investor_fund_transaction.gas = 400000.into();
    create_genesis_investor_fund_transaction.gas_price = 1.into();
    create_genesis_investor_fund_transaction.storage_limit = 1000;

    let mut create_genesis_team_fund_transaction = Transaction::default();
    create_genesis_team_fund_transaction.nonce = 4.into();
    create_genesis_team_fund_transaction.data =
        GENESIS_TRANSACTION_CREATE_FUND_POOL.from_hex().unwrap();
    create_genesis_team_fund_transaction.action = Action::Create;
    create_genesis_team_fund_transaction.chain_id = genesis_chain_id;
    create_genesis_team_fund_transaction.gas = 400000.into();
    create_genesis_team_fund_transaction.gas_price = 1.into();
    create_genesis_team_fund_transaction.storage_limit = 1000;

    let mut create_genesis_eco_fund_transaction = Transaction::default();
    create_genesis_eco_fund_transaction.nonce = 5.into();
    create_genesis_eco_fund_transaction.data =
        GENESIS_TRANSACTION_CREATE_FUND_POOL.from_hex().unwrap();
    create_genesis_eco_fund_transaction.action = Action::Create;
    create_genesis_eco_fund_transaction.chain_id = genesis_chain_id;
    create_genesis_eco_fund_transaction.gas = 400000.into();
    create_genesis_eco_fund_transaction.gas_price = 1.into();
    create_genesis_eco_fund_transaction.storage_limit = 1000;

    let mut create_genesis_community_fund_transaction = Transaction::default();
    create_genesis_community_fund_transaction.nonce = 6.into();
    create_genesis_community_fund_transaction.data =
        GENESIS_TRANSACTION_CREATE_FUND_POOL.from_hex().unwrap();
    create_genesis_community_fund_transaction.action = Action::Create;
    create_genesis_community_fund_transaction.chain_id = genesis_chain_id;
    create_genesis_community_fund_transaction.gas = 400000.into();
    create_genesis_community_fund_transaction.gas_price = 1.into();
    create_genesis_community_fund_transaction.storage_limit = 1000;

    let genesis_transactions = vec![
        Arc::new(genesis_transaction.fake_sign(Default::default())),
        Arc::new(
            create_create2factory_transaction
                .fake_sign(genesis_account_address),
        ),
        Arc::new(
            create_genesis_token_manager_two_year_unlock_transaction
                .fake_sign(genesis_account_address),
        ),
        Arc::new(
            create_genesis_token_manager_four_year_unlock_transaction
                .fake_sign(genesis_account_address),
        ),
        Arc::new(
            create_genesis_investor_fund_transaction
                .fake_sign(genesis_account_address),
        ),
        Arc::new(
            create_genesis_team_fund_transaction
                .fake_sign(genesis_account_address),
        ),
        Arc::new(
            create_genesis_eco_fund_transaction
                .fake_sign(genesis_account_address),
        ),
        Arc::new(
            create_genesis_community_fund_transaction
                .fake_sign(genesis_account_address),
        ),
    ];

    if need_to_execute {
        const CREATE2FACTORY_TX_INDEX: usize = 1;
        /*
        const TWO_YEAR_UNLOCK_TX_INDEX: usize = 2;
        const FOUR_YEAR_UNLOCK_TX_INDEX: usize = 3;
        const INVESTOR_FUND_TX_INDEX: usize = 4;
        const TEAM_FUND_TX_INDEX: usize = 5;
        const ECO_FUND_TX_INDEX: usize = 6;
        const COMMUNITY_FUND_TX_INDEX: usize = 7;
        */
        let contract_name_list = vec![
            "CREATE2FACTORY",
            "TWO_YEAR_UNLOCK",
            "FOUR_YEAR_UNLOCK",
            "INVESTOR_FUND",
            "TEAM_FUND",
            "ECO_FUND",
            "COMMUNITY_FUND",
        ];

        for i in CREATE2FACTORY_TX_INDEX..=contract_name_list.len() {
            execute_genesis_transaction(
                genesis_transactions[i].as_ref(),
                &mut state,
                machine.clone(),
            );

            let (contract_address, _) = contract_address(
                CreateContractAddress::FromSenderNonceAndCodeHash,
                0.into(),
                &genesis_account_address,
                &(i - 1).into(),
                &genesis_transactions[i].as_ref().data,
            );

            state
                .set_admin(&contract_address, &Address::zero())
                .expect("");
            // info!(
            //     "Genesis {:?} addresses: {:?}",
            //     contract_name_list[i - 1],
            //     contract_address
            // );
        }
    }

    state
        .clean_account(&genesis_account_address)
        .expect("Clean account failed");

    let state_root = state.compute_state_root(None).unwrap();
    let receipt_root = compute_receipts_root(&vec![Arc::new(BlockReceipts {
        receipts: vec![],
        block_number: 0,
        secondary_reward: U256::zero(),
        tx_execution_error_messages: vec![],
    })]);

    let mut genesis = Block::new(
        BlockHeaderBuilder::new()
            .with_deferred_state_root(state_root.aux_info.state_root_hash)
            .with_deferred_receipts_root(receipt_root)
            .with_gas_limit(GENESIS_GAS_LIMIT.into())
            .with_author(genesis_block_author)
            .with_difficulty(initial_difficulty)
            .with_transactions_root(compute_transaction_root(
                &genesis_transactions,
            ))
            .build(),
        genesis_transactions,
    );
    genesis.block_header.compute_hash();
    // debug!(
    //     "Initialize genesis_block={:?} hash={:?}",
    //     genesis,
    //     genesis.hash()
    // );

    state.commit(genesis.block_header.hash(), None).unwrap();

    genesis.block_header.pow_hash = Some(Default::default());
    // debug!(
    //     "genesis debug_record {}",
    //     serde_json::to_string(&debug_record).unwrap()
    // );
    println!("Hash of genesis: {:x}", genesis.hash());
    (genesis, state)
}

fn read_addresses(address_path: &str) -> Vec<Address> {
    let address_file = File::open(address_path).unwrap();
    let mut address_reader = BufReader::new(address_file);
    let mut ret = Vec::new();
    let mut line = String::new();
    while let Ok(_) = address_reader.read_line(&mut line) {
        if line.len() == 0 {
            break;
        }
        let address: Address = line.parse().unwrap();
        line.clear();
        ret.push(address);
    }
    ret
}

fn remove_dir_content(path: &str) {
    if let Ok(rdir) = std::fs::read_dir(path) {
        for entry in rdir {
            if let Ok(entry) = entry {
                if let Ok(ftype) = entry.file_type() {
                    if ftype.is_dir() {
                        std::fs::remove_dir_all(entry.path()).unwrap();
                    } else {
                        std::fs::remove_file(entry.path()).unwrap();
                    }
                }
            }
        }
    }
}<|MERGE_RESOLUTION|>--- conflicted
+++ resolved
@@ -25,12 +25,8 @@
     },
 };
 use cfx_state::{
-<<<<<<< HEAD
-    state_trait::{StateOpsTxTrait, StateOpsTrait},
-=======
-    state_trait::{StateOpsTrait, StateTrait},
->>>>>>> ae11cb58
-    CleanupMode,
+    state_trait::{StateOpsTrait, StateOpsTxTrait},
+    CleanupMode, StateTrait,
 };
 use cfx_statedb::StateDb;
 use cfx_storage::{StateIndex, StorageManager, StorageManagerTrait};
