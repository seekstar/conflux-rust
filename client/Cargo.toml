[package]
name = "client"
<<<<<<< HEAD
version = "1.1.0-testnet"
=======
version = "1.1.1"
>>>>>>> 67e78764
edition = "2018"

[dependencies]
bigdecimal = "0.1.0"
num-bigint = "0.2.6"
mio = "0.6.8"
clap = "2"
textwrap = "0.9"
toml = "0.4"
serde = { version = "1.0", features = ["derive"] }
serde_json = "1.0"
serde_derive = "1.0"
parking_lot = "0.11"
io = { path = "../util/io" }
cfxkey = { path = "../accounts/cfxkey" }
cfxcore-accounts = { path = "../accounts" }
cfxstore = { path = "../accounts/cfxstore" }
cfx-internal-common = { path = "../core/internal_common" }
cfx-statedb = { path = "../core/statedb" }
cfx-storage = { path = "../core/storage" }
app_dirs = "1.2.1"
dir = { git = "https://github.com/Conflux-Chain/conflux-parity-deps.git", rev = "1597a9cab02343eb2322ca0ac58d39b64e3f42d1"  }
ctrlc = { git = "https://github.com/paritytech/rust-ctrlc.git", rev="b523017108bb2d571a7a69bd97bc406e63bc7a9d" }
jsonrpc-core = "15.1.0"
jsonrpc-tcp-server = "15.1.0"
jsonrpc-http-server = "15.1.0"
jsonrpc-derive = "15.1.0"
jsonrpc-core-client = "15.1.0"
jsonrpc-pubsub = "15.1.0"
jsonrpc-ws-server = "15.1.0"
error-chain = { version = "0.12" }
lazy_static = "1.4"
log = "0.4"
cfx-types = { path = "../cfx_types" }
cfx-addr = { path = "../cfx_addr/rust" }
cfx-bytes = { path = "../cfx_bytes" }
runtime = { path = "../util/runtime" }
slab = "0.4"
cfxcore = { path = "../core" }
network = { path = "../network" }
db = { path = "../db" }
blockgen = { path = "../blockgen" }
txgen = { path = "../transactiongen" }
secret-store = { path = "../secret_store" }
primitives = { path = "../primitives" }
log4rs = { version = "1.0.0", features = ["background_rotation", "gzip"] }
rlp = "0.4.0"
keccak-hash = "0.5"
rand = "0.7.2"
kvdb-rocksdb = {path="../db/src/kvdb-rocksdb"}
tempdir = "0.3"
rustc-hex = "2.1"
threadpool = "1.0"
metrics = { path = "../util/metrics" }
delegate = { path = "../util/delegate" }
transient-hashmap = "0.4"
rand_xorshift = "0.2"
itertools = "0.9"
order-stat = "0.1"
futures01 = "0.1"
futures = { version = "0.3.3", features = ["compat"] }
rayon = "1.2.0"
throttling = { path = "../util/throttling" }
tokio-timer = "0.2.13"
malloc_size_of = {path = "../util/malloc_size_of"}
random-crash = { path = "../util/random_crash" }
cfx-parameters = { path = "../core/parameters" }

[dev-dependencies]
criterion = "0.2"
cfx-parameters = { path = "../core/parameters" }
cfxcore = { path = "../core", features = ["testonly_code"] }
serial_test = "0.5.1"

[features]
# Unfortunately cfg test attributes doesn't work across crates,
# we have to define a feature for test code.
# https://users.rust-lang.org/t/cfg-test-doesnt-propagate-to-external-crates/13046
testonly_code = []

[[bench]]
name = "benchmark"
harness = false<|MERGE_RESOLUTION|>--- conflicted
+++ resolved
@@ -1,10 +1,6 @@
 [package]
 name = "client"
-<<<<<<< HEAD
 version = "1.1.0-testnet"
-=======
-version = "1.1.1"
->>>>>>> 67e78764
 edition = "2018"
 
 [dependencies]
