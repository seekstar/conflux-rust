--- conflicted
+++ resolved
@@ -1,10 +1,6 @@
 [package]
 name = "client"
-<<<<<<< HEAD
 version = "1.1.1-testnet"
-=======
-version = "1.1.2"
->>>>>>> 4fea0b4d
 edition = "2018"
 
 [dependencies]
