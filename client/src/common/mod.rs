// Copyright 2020 Conflux Foundation. All rights reserved.
// Conflux is free software and distributed under GNU General Public License.
// See http://www.gnu.org/licenses/

pub mod known_network_ids;

/// Hold all top-level components for a type of client.
/// This struct implement ClientShutdownTrait.
pub struct ClientComponents<BlockGenT, Rest> {
    pub data_manager_weak_ptr: Weak<BlockDataManager>,
    pub blockgen: Option<Arc<BlockGenT>>,
    pub other_components: Rest,
}

impl<BlockGenT, Rest: MallocSizeOf> MallocSizeOf
    for ClientComponents<BlockGenT, Rest>
{
    fn size_of(&self, ops: &mut MallocSizeOfOps) -> usize {
        if let Some(data_man) = self.data_manager_weak_ptr.upgrade() {
            let data_manager_size = data_man.size_of(ops);
            data_manager_size + self.other_components.size_of(ops)
        } else {
            // If data_man is `None`, we will be just shutting down (dropping
            // components) so we don't care about the size
            0
        }
    }
}

impl<BlockGenT: 'static + Stopable, Rest> ClientTrait
    for ClientComponents<BlockGenT, Rest>
{
    fn take_out_components_for_shutdown(
        &self,
    ) -> (Weak<BlockDataManager>, Option<Arc<dyn Stopable>>) {
        let data_manager_weak_ptr = self.data_manager_weak_ptr.clone();
        let blockgen: Option<Arc<dyn Stopable>> = match self.blockgen.clone() {
            Some(blockgen) => Some(blockgen),
            None => None,
        };

        (data_manager_weak_ptr, blockgen)
    }
}

pub trait ClientTrait {
    fn take_out_components_for_shutdown(
        &self,
    ) -> (Weak<BlockDataManager>, Option<Arc<dyn Stopable>>);
}

pub mod client_methods {
    pub fn run(
        this: Box<dyn ClientTrait>, exit_cond_var: Arc<(Mutex<bool>, Condvar)>,
    ) -> bool {
        CtrlC::set_handler({
            let e = exit_cond_var.clone();
            move || {
                *e.0.lock() = true;
                e.1.notify_all();
            }
        });

        let mut lock = exit_cond_var.0.lock();
        if !*lock {
            exit_cond_var.1.wait(&mut lock);
        }

        shutdown(this)
    }

    /// Returns whether the shutdown is considered clean.
    pub fn shutdown(this: Box<dyn ClientTrait>) -> bool {
        let (ledger_db, maybe_blockgen) =
            this.take_out_components_for_shutdown();
        drop(this);
        if let Some(blockgen) = maybe_blockgen {
            blockgen.stop();
            drop(blockgen);
        }

        // Make sure ledger_db is properly dropped, so rocksdb can be closed
        // cleanly
        check_graceful_shutdown(ledger_db)
    }

    /// Most Conflux components references block data manager.
    /// When block data manager is freed, all background threads must have
    /// already stopped.
    fn check_graceful_shutdown(
        blockdata_manager_weak_ptr: Weak<BlockDataManager>,
    ) -> bool {
        let sleep_duration = Duration::from_secs(1);
        let warn_timeout = Duration::from_secs(5);
        let max_timeout = Duration::from_secs(1200);
        let instant = Instant::now();
        let mut warned = false;
        while instant.elapsed() < max_timeout {
            if blockdata_manager_weak_ptr.upgrade().is_none() {
                return true;
            }
            if !warned && instant.elapsed() > warn_timeout {
                warned = true;
                warn!("Shutdown is taking longer than expected.");
            }
            thread::sleep(sleep_duration);
        }
        eprintln!("Shutdown timeout reached, exiting uncleanly.");
        false
    }
    use super::ClientTrait;
    use cfxcore::block_data_manager::BlockDataManager;
    use ctrlc::CtrlC;
    use parking_lot::{Condvar, Mutex};
    use std::{
        sync::{Arc, Weak},
        thread,
        time::{Duration, Instant},
    };
}

pub fn initialize_common_modules(
    conf: &Configuration, exit: Arc<(Mutex<bool>, Condvar)>,
    node_type: NodeType,
) -> Result<
    (
        Arc<Machine>,
        Arc<SecretStore>,
        HashMap<Address, U256>,
        Arc<BlockDataManager>,
        Arc<PowComputer>,
        Arc<TransactionPool>,
        Arc<ConsensusGraph>,
        Arc<SynchronizationGraph>,
        Arc<NetworkService>,
        Arc<CommonRpcImpl>,
        Arc<AccountProvider>,
        Arc<Notifications>,
        PubSubClient,
        Runtime,
    ),
    String,
>
{
    info!("Working directory: {:?}", std::env::current_dir());

    metrics::initialize(conf.metrics_config());

    let worker_thread_pool = Arc::new(Mutex::new(ThreadPool::with_name(
        "Tx Recover".into(),
        WORKER_COMPUTATION_PARALLELISM,
    )));

    let network_config = conf.net_config()?;
    let cache_config = conf.cache_config();

    let db_config = conf.db_config();
    let ledger_db =
        db::open_database(conf.raw_conf.block_db_dir.as_str(), &db_config)
            .map_err(|e| format!("Failed to open database {:?}", e))?;

    let secret_store = Arc::new(SecretStore::new());
    let storage_manager = Arc::new(
        StorageManager::new(conf.storage_config())
            .expect("Failed to initialize storage."),
    );
    {
        let storage_manager_log_weak_ptr = Arc::downgrade(&storage_manager);
        let exit_clone = exit.clone();
        thread::spawn(move || loop {
            let mut exit_lock = exit_clone.0.lock();
            if exit_clone
                .1
                .wait_for(&mut exit_lock, Duration::from_millis(5000))
                .timed_out()
            {
                let manager = storage_manager_log_weak_ptr.upgrade();
                match manager {
                    None => return,
                    Some(manager) => manager.log_usage(),
                };
            } else {
                return;
            }
        });
    }

    let genesis_accounts = if conf.is_test_or_dev_mode() {
        match conf.raw_conf.genesis_secrets {
            Some(ref file) => {
                genesis::load_secrets_file(file, secret_store.as_ref())?
            }
            None => genesis::default(conf.is_test_or_dev_mode()),
        }
    } else {
        match conf.raw_conf.genesis_accounts {
            Some(ref file) => genesis::load_file(file)?,
            None => genesis::default(conf.is_test_or_dev_mode()),
        }
    };

    let consensus_conf = conf.consensus_config();
<<<<<<< HEAD
    let machine =
        Arc::new(new_machine_with_builtin(CommonParams::common_params(
            consensus_conf.chain_id.clone(),
            conf.raw_conf.anticone_penalty_ratio,
            conf.raw_conf.phase2_transition_height,
        )));
=======
    let machine = Arc::new(new_machine_with_builtin(conf.common_params()));
>>>>>>> 67e78764

    let genesis_block = genesis_block(
        &storage_manager,
        genesis_accounts.clone(),
        Address::from_str(GENESIS_VERSION).unwrap(),
        U256::zero(),
        machine.clone(),
        conf.raw_conf.execute_genesis, /* need_to_execute */
        conf.raw_conf.chain_id,
    );
    debug!("Initialize genesis_block={:?}", genesis_block);

    let pow_config = conf.pow_config();
    let pow = Arc::new(PowComputer::new(pow_config.use_octopus()));

    let data_man = Arc::new(BlockDataManager::new(
        cache_config,
        Arc::new(genesis_block),
        ledger_db.clone(),
        storage_manager,
        worker_thread_pool,
        conf.data_mananger_config(),
        pow.clone(),
    ));

    let verification_config = conf.verification_config(machine.clone());
    let txpool = Arc::new(TransactionPool::new(
        conf.txpool_config(),
        verification_config.clone(),
        data_man.clone(),
        machine.clone(),
    ));

    let statistics = Arc::new(Statistics::new());
    let vm = VmFactory::new(1024 * 32);
    let notifications = Notifications::init();

    let consensus = Arc::new(ConsensusGraph::new(
        consensus_conf,
        vm,
        txpool.clone(),
        statistics,
        data_man.clone(),
        pow_config.clone(),
        pow.clone(),
        notifications.clone(),
        conf.execution_config(),
        conf.verification_config(machine.clone()),
        node_type,
    ));

    let sync_config = conf.sync_graph_config();

    let sync_graph = Arc::new(SynchronizationGraph::new(
        consensus.clone(),
        verification_config,
        pow_config,
        pow.clone(),
        sync_config,
        notifications.clone(),
        node_type,
        machine.clone(),
    ));

    let network = {
        let mut network = NetworkService::new(network_config);
        network.start().unwrap();
        Arc::new(network)
    };

    let refresh_time =
        Duration::from_millis(conf.raw_conf.account_provider_refresh_time_ms);

    let accounts = Arc::new(
        account_provider(
            Some(keys_path()),
            None, /* sstore_iterations */
            Some(refresh_time),
        )
        .ok()
        .expect("failed to initialize account provider"),
    );

    let common_impl = Arc::new(CommonRpcImpl::new(
        exit,
        consensus.clone(),
        network.clone(),
        txpool.clone(),
        accounts.clone(),
    ));

    let runtime = Runtime::with_default_thread_count();
    let pubsub = PubSubClient::new(
        runtime.executor(),
        consensus.clone(),
        notifications.clone(),
    );
    Ok((
        machine,
        secret_store,
        genesis_accounts,
        data_man,
        pow,
        txpool,
        consensus,
        sync_graph,
        network,
        common_impl,
        accounts,
        notifications,
        pubsub,
        runtime,
    ))
}

pub fn initialize_not_light_node_modules(
    conf: &Configuration, exit: Arc<(Mutex<bool>, Condvar)>,
    node_type: NodeType,
) -> Result<
    (
        Arc<BlockDataManager>,
        Arc<PowComputer>,
        Arc<TransactionPool>,
        Arc<ConsensusGraph>,
        Arc<SynchronizationService>,
        Arc<BlockGenerator>,
        Option<HttpServer>,
        Option<HttpServer>,
        Option<TcpServer>,
        Option<WSServer>,
        Runtime,
    ),
    String,
>
{
    let (
        _machine,
        secret_store,
        genesis_accounts,
        data_man,
        pow,
        txpool,
        consensus,
        sync_graph,
        network,
        common_impl,
        accounts,
        _notifications,
        pubsub,
        runtime,
    ) = initialize_common_modules(&conf, exit.clone(), node_type)?;

    let light_provider = Arc::new(LightProvider::new(
        consensus.clone(),
        sync_graph.clone(),
        Arc::downgrade(&network),
        txpool.clone(),
        conf.raw_conf.throttling_conf.clone(),
        node_type,
    ));
    light_provider.register(network.clone()).unwrap();

    let initial_sync_phase = match node_type {
        NodeType::Archive => SyncPhaseType::CatchUpRecoverBlockFromDB,
        _ => SyncPhaseType::CatchUpRecoverBlockHeaderFromDB,
    };

    let sync = Arc::new(SynchronizationService::new(
        node_type,
        network.clone(),
        sync_graph.clone(),
        conf.protocol_config(),
        conf.state_sync_config(),
        initial_sync_phase,
        light_provider,
    ));
    sync.register().unwrap();

    if let Some(print_memory_usage_period_s) =
        conf.raw_conf.print_memory_usage_period_s
    {
        let secret_store = secret_store.clone();
        let data_man = data_man.clone();
        let txpool = txpool.clone();
        let consensus = consensus.clone();
        let sync = sync.clone();
        thread::Builder::new().name("MallocSizeOf".into()).spawn(
            move || loop {
                let start = Instant::now();
                let mb = 1_000_000;
                let mut ops = new_malloc_size_ops();
                let secret_store_size = secret_store.size_of(&mut ops) / mb;
                // Note `db_manager` is not wrapped in Arc, so it will still be included
                // in `data_man_size`.
                let data_manager_db_cache_size = data_man.db_manager.size_of(&mut ops) / mb;
                let storage_manager_size = data_man.storage_manager.size_of(&mut ops) / mb;
                let data_man_size = data_man.size_of(&mut ops) / mb;
                let tx_pool_size = txpool.size_of(&mut ops) / mb;
                let consensus_graph_size = consensus.size_of(&mut ops) / mb;
                let sync_graph_size =
                    sync.get_synchronization_graph().size_of(&mut ops) / mb;
                let sync_service_size = sync.size_of(&mut ops) / mb;
                info!(
                    "Malloc Size(MB): secret_store={} data_manager_db_cache_size={} \
                    storage_manager_size={} data_man={} txpool={} consensus={} sync_graph={}\
                    sync_service={}, \
                    time elapsed={:?}",
                    secret_store_size,data_manager_db_cache_size,storage_manager_size,
                    data_man_size, tx_pool_size, consensus_graph_size, sync_graph_size,
                    sync_service_size, start.elapsed(),
                );
                thread::sleep(Duration::from_secs(
                    print_memory_usage_period_s,
                ));
            },
        ).expect("Memory usage thread start fails");
    }

    let (maybe_txgen, maybe_direct_txgen) = initialize_txgens(
        consensus.clone(),
        txpool.clone(),
        sync.clone(),
        secret_store.clone(),
        genesis_accounts,
        &conf,
        network.net_key_pair().unwrap(),
    );

    let maybe_author: Option<Address> =
        conf.raw_conf.mining_author.as_ref().map(|hex_str| {
            let base32_err = match cfx_addr_decode(hex_str) {
                Ok(address) => {
                    if address.network != network_id_to_known_cfx_network(network.network_id()) {
                        panic!("mining_author has unmatching network id: network_id={},\
                         address.network={}", network.network_id(), address.network)
                    }
                    match address.hex {
                        Some(hex_address) => return hex_address,
                        None => panic!("Invalid decoded hash size for base32 address"),
                    }
                }
                Err(e) => e,
            };
            let hex_err = match parse_hex_string(hex_str) {
                Ok(address) => return address,
                Err(e) => e
            };
            // `mining_author` does not match either format
            panic!("mining-author should be a valid base32 address or a 40-digit hex string!
            base32_err={:?}
            hex_err={:?}",
            base32_err, hex_err)
        });
    let blockgen = Arc::new(BlockGenerator::new(
        sync_graph,
        txpool.clone(),
        sync.clone(),
        maybe_txgen.clone(),
        conf.pow_config(),
        pow.clone(),
        maybe_author.clone().unwrap_or_default(),
    ));
    if conf.is_dev_mode() {
        let bg = blockgen.clone();
        let interval_ms = conf.raw_conf.dev_block_interval_ms;
        info!("Start auto block generation");
        thread::Builder::new()
            .name("auto_mining".into())
            .spawn(move || {
                bg.auto_block_generation(interval_ms);
            })
            .expect("Mining thread spawn error");
    } else if let Some(author) = maybe_author {
        if !author.is_valid_address() || author.is_builtin_address() {
            panic!("mining-author must start with 0x1 (user address) or 0x8 (contract address), otherwise you will not get mining rewards!!!");
        }
        if blockgen.pow_config.enable_mining() {
            let bg = blockgen.clone();
            thread::Builder::new()
                .name("mining".into())
                .spawn(move || {
                    BlockGenerator::start_mining(bg, 0);
                })
                .expect("Mining thread spawn error");
        }
    }

    let rpc_impl = Arc::new(RpcImpl::new(
        consensus.clone(),
        sync.clone(),
        blockgen.clone(),
        txpool.clone(),
        maybe_txgen.clone(),
        maybe_direct_txgen,
        conf.rpc_impl_config(),
        accounts,
    ));

    let debug_rpc_http_server = super::rpc::start_http(
        conf.local_http_config(),
        setup_debug_rpc_apis(
            common_impl.clone(),
            rpc_impl.clone(),
            None,
            &conf,
        ),
    )?;

    let rpc_tcp_server = super::rpc::start_tcp(
        conf.tcp_config(),
        if conf.is_test_or_dev_mode() {
            setup_debug_rpc_apis(
                common_impl.clone(),
                rpc_impl.clone(),
                Some(pubsub.clone()),
                &conf,
            )
        } else {
            setup_public_rpc_apis(
                common_impl.clone(),
                rpc_impl.clone(),
                Some(pubsub.clone()),
                &conf,
            )
        },
        RpcExtractor,
    )?;

    let rpc_ws_server = super::rpc::start_ws(
        conf.ws_config(),
        if conf.is_test_or_dev_mode() {
            setup_debug_rpc_apis(
                common_impl.clone(),
                rpc_impl.clone(),
                Some(pubsub.clone()),
                &conf,
            )
        } else {
            setup_public_rpc_apis(
                common_impl.clone(),
                rpc_impl.clone(),
                Some(pubsub.clone()),
                &conf,
            )
        },
        RpcExtractor,
    )?;

    let rpc_http_server = super::rpc::start_http(
        conf.http_config(),
        if conf.is_test_or_dev_mode() {
            setup_debug_rpc_apis(common_impl, rpc_impl, None, &conf)
        } else {
            setup_public_rpc_apis(common_impl, rpc_impl, None, &conf)
        },
    )?;
    Ok((
        data_man,
        pow,
        txpool,
        consensus,
        sync,
        blockgen,
        debug_rpc_http_server,
        rpc_http_server,
        rpc_tcp_server,
        rpc_ws_server,
        runtime,
    ))
}

pub fn initialize_txgens(
    consensus: Arc<ConsensusGraph>, txpool: Arc<TransactionPool>,
    sync: Arc<SynchronizationService>, secret_store: SharedSecretStore,
    genesis_accounts: HashMap<Address, U256>, conf: &Configuration,
    network_key_pair: KeyPair,
) -> (
    Option<Arc<TransactionGenerator>>,
    Option<Arc<Mutex<DirectTransactionGenerator>>>,
)
{
    // This tx generator directly push simple transactions and erc20
    // transactions into blocks.
    let maybe_direct_txgen_with_contract = if conf.is_test_or_dev_mode() {
        Some(Arc::new(Mutex::new(DirectTransactionGenerator::new(
            network_key_pair,
            &public_to_address(DEV_GENESIS_KEY_PAIR_2.public()),
            U256::from_dec_str("10000000000000000").unwrap(),
            U256::from_dec_str("10000000000000000").unwrap(),
        ))))
    } else {
        None
    };

    // This tx generator generates transactions from preconfigured multiple
    // genesis accounts and it pushes transactions into transaction pool.
    let maybe_multi_genesis_txgen = if let Some(txgen_conf) =
        conf.tx_gen_config()
    {
        let multi_genesis_txgen = Arc::new(TransactionGenerator::new(
            consensus.clone(),
            txpool.clone(),
            sync.clone(),
            secret_store.clone(),
        ));
        if txgen_conf.generate_tx {
            let txgen_clone = multi_genesis_txgen.clone();
            let join_handle =
                thread::Builder::new()
                    .name("txgen".into())
                    .spawn(move || {
                        TransactionGenerator::generate_transactions_with_multiple_genesis_accounts(
                            txgen_clone,
                            txgen_conf,
                            genesis_accounts,
                        );
                    })
                    .expect("should succeed");
            multi_genesis_txgen.set_join_handle(join_handle);
        }
        Some(multi_genesis_txgen)
    } else {
        None
    };

    (maybe_multi_genesis_txgen, maybe_direct_txgen_with_contract)
}

pub mod delegate_convert {
    use crate::rpc::{
        error_codes::{codes::EXCEPTION_ERROR, invalid_params},
        JsonRpcErrorKind, RpcBoxFuture, RpcError, RpcErrorKind, RpcResult,
    };
    use jsonrpc_core::{
        futures::{future::IntoFuture, Future},
        BoxFuture, Error as JsonRpcError, Result as JsonRpcResult,
    };
    use std::hint::unreachable_unchecked;

    pub trait Into<T> {
        fn into(x: Self) -> T;
    }

    impl<T> Into<JsonRpcResult<T>> for JsonRpcResult<T> {
        fn into(x: Self) -> JsonRpcResult<T> { x }
    }

    impl<T: Send + Sync + 'static> Into<BoxFuture<T>> for BoxFuture<T> {
        fn into(x: Self) -> BoxFuture<T> { x }
    }

    impl<T: Send + Sync + 'static> Into<BoxFuture<T>> for RpcBoxFuture<T> {
        fn into(x: Self) -> BoxFuture<T> {
            Box::new(x.map_err(|rpc_error| Into::into(rpc_error)))
        }
    }

    impl Into<JsonRpcError> for RpcError {
        fn into(e: Self) -> JsonRpcError {
            match e.0 {
                JsonRpcErrorKind(j) => j,
                RpcErrorKind::InvalidParam(param, details) => {
                    invalid_params(&param, details)
                }
                RpcErrorKind::Msg(_)
                | RpcErrorKind::Decoder(_)

                // TODO(thegaram): consider returning InvalidParams instead
                | RpcErrorKind::FilterError(_)

                // TODO(thegaram): make error conversion more fine-grained here
                | RpcErrorKind::LightProtocol(_)
                | RpcErrorKind::StateDb(_)
                | RpcErrorKind::Storage(_) => JsonRpcError {
                    code: jsonrpc_core::ErrorCode::ServerError(EXCEPTION_ERROR),
                    message: format!("Error processing request: {}", e),
                    data: None,
                },
                // We exhausted all possible ErrorKinds here, however
                // https://stackoverflow.com/questions/36440021/whats-purpose-of-errorkind-nonexhaustive
                RpcErrorKind::__Nonexhaustive {} => unsafe {
                    unreachable_unchecked()
                },
            }
        }
    }

    pub fn into_jsonrpc_result<T>(r: RpcResult<T>) -> JsonRpcResult<T> {
        match r {
            Ok(t) => Ok(t),
            Err(e) => Err(Into::into(e)),
        }
    }

    impl<T> Into<JsonRpcResult<T>> for RpcResult<T> {
        fn into(x: Self) -> JsonRpcResult<T> { into_jsonrpc_result(x) }
    }

    /// Sometimes an rpc method is implemented asynchronously, then the rpc
    /// trait definition must use BoxFuture for the return type.
    ///
    /// This into conversion allow non-async rpc implementation method to
    /// return RpcResult straight-forward. The delegate! macro with  #[into]
    /// attribute will automatically call this method to do the return type
    /// conversion.
    impl<T: Send + Sync + 'static> Into<BoxFuture<T>> for RpcResult<T> {
        fn into(x: Self) -> BoxFuture<T> {
            into_jsonrpc_result(x).into_future().boxed()
        }
    }

    /*
    /// It's a bad idea to convert a BoxFuture return type to a JsonRpcResult
    /// return type for rpc call. Simply imagine how the code below runs.
    impl<T: Send + Sync + 'static> Into<JsonRpcResult<T>> for BoxFuture<T> {
        fn into(x: Self) -> JsonRpcResult<T> {
            thread::Builder::new()
                .name("rpc async waiter".into())
                .spawn(move || x.wait())
                .map_err(|e| {
                    let mut rpc_err = JsonRpcError::internal_error();
                    rpc_err.message = format!("thread creation error: {}", e);

                    rpc_err
                })?
                .join()
                .map_err(|_| {
                    let mut rpc_err = JsonRpcError::internal_error();
                    rpc_err.message = format!("thread join error.");

                    rpc_err
                })?
        }
    }
    */
}

pub use crate::configuration::Configuration;
use crate::{
    accounts::{account_provider, keys_path},
    common::known_network_ids::network_id_to_known_cfx_network,
    configuration::parse_hex_string,
    rpc::{
        extractor::RpcExtractor,
        impls::{
            cfx::RpcImpl, common::RpcImpl as CommonRpcImpl,
            pubsub::PubSubClient,
        },
        setup_debug_rpc_apis, setup_public_rpc_apis,
    },
    GENESIS_VERSION,
};
use blockgen::BlockGenerator;
use cfx_addr::cfx_addr_decode;
use cfx_storage::StorageManager;
use cfx_types::{address_util::AddressUtil, Address, U256};
use cfxcore::{
    block_data_manager::BlockDataManager,
    machine::{new_machine_with_builtin, Machine},
    pow::PowComputer,
<<<<<<< HEAD
    spec::{
        genesis::{self, genesis_block, DEV_GENESIS_KEY_PAIR_2},
        CommonParams,
    },
=======
    spec::genesis::{self, genesis_block, DEV_GENESIS_KEY_PAIR_2},
>>>>>>> 67e78764
    statistics::Statistics,
    sync::SyncPhaseType,
    vm_factory::VmFactory,
    ConsensusGraph, LightProvider, NodeType, Notifications, Stopable,
    SynchronizationGraph, SynchronizationService, TransactionPool,
    WORKER_COMPUTATION_PARALLELISM,
};
use cfxcore_accounts::AccountProvider;
use cfxkey::public_to_address;
use jsonrpc_http_server::Server as HttpServer;
use jsonrpc_tcp_server::Server as TcpServer;
use jsonrpc_ws_server::Server as WSServer;
use keylib::KeyPair;
use malloc_size_of::{new_malloc_size_ops, MallocSizeOf, MallocSizeOfOps};
use network::NetworkService;
use parking_lot::{Condvar, Mutex};
use runtime::Runtime;
use secret_store::{SecretStore, SharedSecretStore};
use std::{
    collections::HashMap,
    str::FromStr,
    sync::{Arc, Weak},
    thread,
    time::{Duration, Instant},
};
use threadpool::ThreadPool;
use txgen::{DirectTransactionGenerator, TransactionGenerator};<|MERGE_RESOLUTION|>--- conflicted
+++ resolved
@@ -200,16 +200,7 @@
     };
 
     let consensus_conf = conf.consensus_config();
-<<<<<<< HEAD
-    let machine =
-        Arc::new(new_machine_with_builtin(CommonParams::common_params(
-            consensus_conf.chain_id.clone(),
-            conf.raw_conf.anticone_penalty_ratio,
-            conf.raw_conf.phase2_transition_height,
-        )));
-=======
     let machine = Arc::new(new_machine_with_builtin(conf.common_params()));
->>>>>>> 67e78764
 
     let genesis_block = genesis_block(
         &storage_manager,
@@ -770,14 +761,7 @@
     block_data_manager::BlockDataManager,
     machine::{new_machine_with_builtin, Machine},
     pow::PowComputer,
-<<<<<<< HEAD
-    spec::{
-        genesis::{self, genesis_block, DEV_GENESIS_KEY_PAIR_2},
-        CommonParams,
-    },
-=======
     spec::genesis::{self, genesis_block, DEV_GENESIS_KEY_PAIR_2},
->>>>>>> 67e78764
     statistics::Statistics,
     sync::SyncPhaseType,
     vm_factory::VmFactory,
