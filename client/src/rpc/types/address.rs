--- conflicted
+++ resolved
@@ -3,12 +3,8 @@
 // See http://www.gnu.org/licenses/
 
 use cfx_addr::{
-<<<<<<< HEAD
     cfx_addr_decode, cfx_addr_encode, DecodingError, EncodingOptions, Network,
     UserAddress,
-=======
-    cfx_addr_decode, cfx_addr_encode, EncodingOptions, Network, UserAddress,
->>>>>>> 57d49704
 };
 use cfx_types::H160;
 use parking_lot::RwLock;
@@ -18,12 +14,7 @@
     ops::Deref,
 };
 
-<<<<<<< HEAD
 #[derive(Clone, Debug, PartialEq, Eq, Hash)]
-=======
-// TODO: I prefer to use { .addr, .network }
-#[derive(Debug)]
->>>>>>> 57d49704
 pub struct Address(UserAddress);
 
 lazy_static! {
@@ -54,7 +45,6 @@
     }
 }
 
-<<<<<<< HEAD
 impl Address {
     pub fn try_from_h160(addr: H160, network: Network) -> Result<Self, String> {
         // TODO: is there a simpler way?
@@ -75,10 +65,10 @@
         let inner = cfx_addr_decode(raw)?;
         Ok(Address(inner))
     }
-=======
+}
+
 impl From<RpcAddress> for H160 {
     fn from(x: RpcAddress) -> Self { x.hex_address }
->>>>>>> 57d49704
 }
 
 impl<'a> Deserialize<'a> for Address {
@@ -121,7 +111,7 @@
             })?;
 
             Ok(RpcAddress {
-                hex_address: parsed_address.hex_address.ok_or_else(|| {
+                hex_address: parsed_address.hex.ok_or_else(|| {
                     de::Error::custom(
                         "Invalid base32 address: not a SIZE_160 address.",
                     )
